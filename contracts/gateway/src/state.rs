--- conflicted
+++ resolved
@@ -25,16 +25,8 @@
     MessageNotFound(CrossChainId),
 }
 
-<<<<<<< HEAD
-pub(crate) fn load_config(storage: &dyn Storage) -> Result<Config, Error> {
+pub fn load_config(storage: &dyn Storage) -> Result<Config, Error> {
     CONFIG.may_load(storage)?.ok_or(Error::MissingConfig)
-=======
-pub fn load_config(storage: &dyn Storage) -> Result<Config, Error> {
-    CONFIG
-        .may_load(storage)
-        .map_err(Error::from)?
-        .ok_or(Error::MissingConfig)
->>>>>>> b87368f2
 }
 
 pub fn save_config(storage: &mut dyn Storage, config: &Config) -> Result<(), Error> {
